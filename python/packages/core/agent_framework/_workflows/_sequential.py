--- conflicted
+++ resolved
@@ -51,13 +51,9 @@
     Executor,
     handler,
 )
-<<<<<<< HEAD
 from ._message_utils import normalize_messages_input
-from ._workflow import Workflow, WorkflowBuilder
-=======
 from ._workflow import Workflow
 from ._workflow_builder import WorkflowBuilder
->>>>>>> 7c1e3db8
 from ._workflow_context import WorkflowContext
 
 logger = logging.getLogger(__name__)
