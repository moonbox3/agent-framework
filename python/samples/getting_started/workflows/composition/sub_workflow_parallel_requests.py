# Copyright (c) Microsoft. All rights reserved.

import asyncio
import uuid
from dataclasses import dataclass
from typing import Literal

from agent_framework import (
    Executor,
    RequestInfoEvent,
    SubWorkflowRequestMessage,
    SubWorkflowResponseMessage,
    Workflow,
    WorkflowBuilder,
    WorkflowContext,
    WorkflowExecutor,
    handler,
    response_handler,
)
from typing_extensions import Never

"""
This sample demonstrates how to handle multiple parallel requests from a sub-workflow to
different executors in the main workflow.

Prerequisite:
- Understanding of sub-workflows.
- Understanding of requests and responses.

This pattern is useful when a sub-workflow needs to interact with multiple external systems
or services.

This sample implements a resource request distribution system where:
1. A sub-workflow generates requests for computing resources and policy checks.
2. The main workflow has executors that handle resource allocation and policy checking.
3. Responses are routed back to the sub-workflow, which collects and processes them.

The sub-workflow sends two types of requests:
- ResourceRequest: Requests for computing resources (e.g., CPU, memory).
- PolicyRequest: Requests to check resource allocation policies.

The main workflow contains:
- ResourceAllocator: Simulates a system that allocates computing resources.
- PolicyEngine: Simulates a policy engine that approves or denies resource requests.
"""


@dataclass
class ComputingResourceRequest:
    """Request for computing resources."""

    request_type: Literal["resource", "policy"]
    resource_type: Literal["cpu", "memory", "disk", "gpu"]
    amount: int
    priority: Literal["low", "normal", "high"] | None = None
    policy_type: Literal["quota", "security"] | None = None


@dataclass
class ResourceResponse:
    """Response with allocated resources."""

    resource_type: str
    allocated: int
    source: str  # Which system provided the resources


@dataclass
class PolicyResponse:
    """Response from policy check."""

    approved: bool
    reason: str


@dataclass
class ResourceRequest:
    """Request for computing resources."""

    resource_type: Literal["cpu", "memory", "disk", "gpu"]
    amount: int
    priority: Literal["low", "normal", "high"]
    id: str = str(uuid.uuid4())


@dataclass
class PolicyRequest:
    """Request to check resource allocation policy."""

    policy_type: Literal["quota", "security"]
    resource_type: Literal["cpu", "memory", "disk", "gpu"]
    amount: int
    id: str = str(uuid.uuid4())


def build_resource_request_distribution_workflow() -> Workflow:
    class RequestDistribution(Executor):
        """Distributes computing resource requests to appropriate executors."""

        @handler
        async def distribute_requests(
            self,
            requests: list[ComputingResourceRequest],
            ctx: WorkflowContext[ResourceRequest | PolicyRequest | int],
        ) -> None:
            for req in requests:
                if req.request_type == "resource":
                    if req.priority is None:
                        raise ValueError("Priority must be set for resource requests")
                    await ctx.send_message(ResourceRequest(req.resource_type, req.amount, req.priority))
                elif req.request_type == "policy":
                    if req.policy_type is None:
                        raise ValueError("Policy type must be set for policy requests")
                    await ctx.send_message(PolicyRequest(req.policy_type, req.resource_type, req.amount))
                else:
                    raise ValueError(f"Unknown request type: {req.request_type}")
            # Notify the collector about the number of requests sent
            await ctx.send_message(len(requests))

    class ResourceRequester(Executor):
        """Handles resource allocation requests."""

        @handler
        async def run(self, request: ResourceRequest, ctx: WorkflowContext) -> None:
            await ctx.request_info(request_data=request, response_type=ResourceResponse)

        @response_handler
        async def handle_response(
            self, original_request: ResourceRequest, response: ResourceResponse, ctx: WorkflowContext[ResourceResponse]
        ) -> None:
            print(f"Resource allocated: {response.allocated} {response.resource_type} from {response.source}")
            await ctx.send_message(response)

    class PolicyChecker(Executor):
        """Handles policy check requests."""

        @handler
        async def run(self, request: PolicyRequest, ctx: WorkflowContext) -> None:
            await ctx.request_info(request_data=request, response_type=PolicyResponse)

        @response_handler
        async def handle_response(
            self, original_request: PolicyRequest, response: PolicyResponse, ctx: WorkflowContext[PolicyResponse]
        ) -> None:
            print(f"Policy check result: {response.approved} - {response.reason}")
            await ctx.send_message(response)

    class ResultCollector(Executor):
        """Collects and processes all responses."""

        def __init__(self, id: str) -> None:
            super().__init__(id)
            self._request_count = 0
            self._responses: list[ResourceResponse | PolicyResponse] = []

        @handler
        async def set_request_count(self, count: int, ctx: WorkflowContext) -> None:
            if count <= 0:
                raise ValueError("Request count must be positive")
            self._request_count = count

        @handler
        async def collect(self, response: ResourceResponse | PolicyResponse, ctx: WorkflowContext[Never, str]) -> None:
            self._responses.append(response)
            print(f"Collected {len(self._responses)}/{self._request_count} responses")
            if len(self._responses) == self._request_count:
                # All responses received, process them
                await ctx.yield_output(f"All {self._request_count} requests processed.")
            elif len(self._responses) > self._request_count:
                raise ValueError("Received more responses than expected")

    orchestrator = RequestDistribution("orchestrator")
    resource_requester = ResourceRequester("resource_requester")
    policy_checker = PolicyChecker("policy_checker")
    result_collector = ResultCollector("result_collector")

    return (
        WorkflowBuilder()
        .set_start_executor(orchestrator)
        .add_edge(orchestrator, resource_requester)
        .add_edge(orchestrator, policy_checker)
        .add_edge(resource_requester, result_collector)
        .add_edge(policy_checker, result_collector)
        .add_edge(orchestrator, result_collector)  # For request count
        .build()
    )


class ResourceAllocator(Executor):
    """Simulates a system that allocates computing resources."""

    def __init__(self, id: str) -> None:
        super().__init__(id)
        self._cache: dict[str, int] = {"cpu": 10, "memory": 50, "disk": 100}
        # Record pending requests to match responses
        self._pending_requests: dict[str, RequestInfoEvent] = {}

    async def _handle_resource_request(self, request: ResourceRequest) -> ResourceResponse | None:
        """Allocates resources based on request and available cache."""
        available = self._cache.get(request.resource_type, 0)
        if available >= request.amount:
            self._cache[request.resource_type] -= request.amount
            return ResourceResponse(request.resource_type, request.amount, "cache")
        return None

    @handler
    async def handle_subworkflow_request(
        self, request: SubWorkflowRequestMessage, ctx: WorkflowContext[SubWorkflowResponseMessage]
    ) -> None:
        """Handles requests from sub-workflows."""
        source_event: RequestInfoEvent = request.source_event
        if not isinstance(source_event.data, ResourceRequest):
            return

        request_payload: ResourceRequest = source_event.data
        response = await self._handle_resource_request(request_payload)
        if response:
            await ctx.send_message(request.create_response(response))
        else:
            # Request cannot be fulfilled via cache, forward the request to external
            self._pending_requests[request_payload.id] = source_event
            await ctx.request_info(request_data=request_payload, response_type=ResourceResponse)

    @response_handler
    async def handle_external_response(
        self,
        original_request: ResourceRequest,
        response: ResourceResponse,
        ctx: WorkflowContext[SubWorkflowResponseMessage],
    ) -> None:
        """Handles responses from external systems and routes them to the sub-workflow."""
        print(f"External resource allocated: {response.allocated} {response.resource_type} from {response.source}")
        source_event = self._pending_requests.pop(original_request.id, None)
        if source_event is None:
            raise ValueError("No matching pending request found for the resource response")
        await ctx.send_message(SubWorkflowResponseMessage(data=response, source_event=source_event))


class PolicyEngine(Executor):
    """Simulates a policy engine that approves or denies resource requests."""

    def __init__(self, id: str) -> None:
        super().__init__(id)
        self._quota: dict[str, int] = {
            "cpu": 5,  # Only allow up to 5 CPU units
            "memory": 20,  # Only allow up to 20 memory units
            "disk": 1000,  # Liberal disk policy
        }
        # Record pending requests to match responses
        self._pending_requests: dict[str, RequestInfoEvent] = {}

    @handler
    async def handle_subworkflow_request(
        self, request: SubWorkflowRequestMessage, ctx: WorkflowContext[SubWorkflowResponseMessage]
    ) -> None:
        """Handles requests from sub-workflows."""
        source_event: RequestInfoEvent = request.source_event
        if not isinstance(source_event.data, PolicyRequest):
            return

        request_payload: PolicyRequest = source_event.data
        # Simple policy logic for demonstration
        if request_payload.policy_type == "quota":
            allowed_amount = self._quota.get(request_payload.resource_type, 0)
            if request_payload.amount <= allowed_amount:
                response = PolicyResponse(True, "Within quota limits")
            else:
                response = PolicyResponse(False, "Exceeds quota limits")
            await ctx.send_message(request.create_response(response))
        else:
            # For other policy types, forward to external system
            self._pending_requests[request_payload.id] = source_event
            await ctx.request_info(request_data=request_payload, response_type=PolicyResponse)

    @response_handler
    async def handle_external_response(
        self,
        original_request: PolicyRequest,
        response: PolicyResponse,
        ctx: WorkflowContext[SubWorkflowResponseMessage],
    ) -> None:
        """Handles responses from external systems and routes them to the sub-workflow."""
        print(f"External policy check result: {response.approved} - {response.reason}")
        source_event = self._pending_requests.pop(original_request.id, None)
        if source_event is None:
            raise ValueError("No matching pending request found for the policy response")
        await ctx.send_message(SubWorkflowResponseMessage(data=response, source_event=source_event))


async def main() -> None:
    # Create executors in the main workflow
    sub_workflow = build_resource_request_distribution_workflow()
    resource_allocator = ResourceAllocator("resource_allocator")
    policy_engine = PolicyEngine("policy_engine")

    # Create the WorkflowExecutor for the sub-workflow
    # Setting allow_direct_output=True to let the sub-workflow output directly.
    # This is because the sub-workflow is the both the entry point and the exit
    # point of the main workflow.
    sub_workflow_executor = WorkflowExecutor(
        sub_workflow,
        "sub_workflow_executor",
        allow_direct_output=True,
    )

    # Build the main workflow
    main_workflow = (
        WorkflowBuilder()
        .set_start_executor(sub_workflow_executor)
        .add_edge(sub_workflow_executor, resource_allocator)
        .add_edge(resource_allocator, sub_workflow_executor)
        .add_edge(sub_workflow_executor, policy_engine)
        .add_edge(policy_engine, sub_workflow_executor)
        .build()
    )

    # Test requests
    test_requests = [
        ComputingResourceRequest("resource", "cpu", 2, priority="normal"),  # cache hit
        ComputingResourceRequest("policy", "cpu", 3, policy_type="quota"),  # policy hit
        ComputingResourceRequest("resource", "memory", 15, priority="normal"),  # cache hit
        ComputingResourceRequest("policy", "memory", 100, policy_type="quota"),  # policy miss -> external
        ComputingResourceRequest("resource", "gpu", 1, priority="high"),  # cache miss -> external
        ComputingResourceRequest("policy", "disk", 500, policy_type="quota"),  # policy hit
        ComputingResourceRequest("policy", "cpu", 1, policy_type="security"),  # unknown policy -> external
    ]

    # Run the workflow
    print(f"🧪 Testing with {len(test_requests)} mixed requests.")
    print("🚀 Starting main workflow...")
    run_result = await main_workflow.run(test_requests)

    # Handle request info events
    request_info_events = run_result.get_request_info_events()
    if request_info_events:
        print(f"\n🔍 Handling {len(request_info_events)} request info events...\n")

        responses: dict[str, ResourceResponse | PolicyResponse] = {}
        for event in request_info_events:
            if isinstance(event.data, ResourceRequest):
                # Simulate external resource allocation
                resource_response = ResourceResponse(
                    resource_type=event.data.resource_type, allocated=event.data.amount, source="external_provider"
                )
<<<<<<< HEAD
                external_responses[event.request_id] = resource_response
                print(f"  🏭 External provider: {resource_response.allocated} {resource_response.resource_type}")
            elif isinstance(event.data, PolicyCheckRequest):
                # Handle PolicyCheckRequest - create PolicyResponse
                policy_response = PolicyResponse(approved=True, reason="External policy service approved")
                external_responses[event.request_id] = policy_response
                print(f"  🔒 External policy: {'✅ APPROVED' if policy_response.approved else '❌ DENIED'}")

        await main_workflow.run(responses=external_responses)
=======
                responses[event.request_id] = resource_response
            elif isinstance(event.data, PolicyRequest):
                # Simulate external policy check
                response = PolicyResponse(True, "External system approved")
                responses[event.request_id] = response
            else:
                print(f"Unknown request info event data type: {type(event.data)}")

        run_result = await main_workflow.send_responses(responses)

    outputs = run_result.get_outputs()
    if outputs:
        print("\nWorkflow completed with outputs:")
        for output in outputs:
            print(f"- {output}")
>>>>>>> a9a1b1e5
    else:
        raise RuntimeError("Workflow did not produce an output.")


if __name__ == "__main__":
    asyncio.run(main())<|MERGE_RESOLUTION|>--- conflicted
+++ resolved
@@ -342,17 +342,6 @@
                 resource_response = ResourceResponse(
                     resource_type=event.data.resource_type, allocated=event.data.amount, source="external_provider"
                 )
-<<<<<<< HEAD
-                external_responses[event.request_id] = resource_response
-                print(f"  🏭 External provider: {resource_response.allocated} {resource_response.resource_type}")
-            elif isinstance(event.data, PolicyCheckRequest):
-                # Handle PolicyCheckRequest - create PolicyResponse
-                policy_response = PolicyResponse(approved=True, reason="External policy service approved")
-                external_responses[event.request_id] = policy_response
-                print(f"  🔒 External policy: {'✅ APPROVED' if policy_response.approved else '❌ DENIED'}")
-
-        await main_workflow.run(responses=external_responses)
-=======
                 responses[event.request_id] = resource_response
             elif isinstance(event.data, PolicyRequest):
                 # Simulate external policy check
@@ -368,7 +357,6 @@
         print("\nWorkflow completed with outputs:")
         for output in outputs:
             print(f"- {output}")
->>>>>>> a9a1b1e5
     else:
         raise RuntimeError("Workflow did not produce an output.")
 
